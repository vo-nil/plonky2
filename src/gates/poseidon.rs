use std::marker::PhantomData;

use crate::field::extension_field::target::ExtensionTarget;
use crate::field::extension_field::Extendable;
use crate::field::field_types::{Field, RichField};
use crate::gates::gate::Gate;
use crate::gates::poseidon_mds::PoseidonMdsGate;
<<<<<<< HEAD
use crate::hash::hashing::SPONGE_WIDTH;
=======
use crate::gates::util::StridedConstraintConsumer;
>>>>>>> eb7615f7
use crate::hash::poseidon;
use crate::hash::poseidon::Poseidon;
use crate::iop::generator::{GeneratedValues, SimpleGenerator, WitnessGenerator};
use crate::iop::target::Target;
use crate::iop::wire::Wire;
use crate::iop::witness::{PartitionWitness, Witness};
use crate::plonk::circuit_builder::CircuitBuilder;
use crate::plonk::vars::{EvaluationTargets, EvaluationVars, EvaluationVarsBase};

/// Evaluates a full Poseidon permutation with 12 state elements.
///
/// This also has some extra features to make it suitable for efficiently verifying Merkle proofs.
/// It has a flag which can be used to swap the first four inputs with the next four, for ordering
/// sibling digests.
#[derive(Debug)]
pub struct PoseidonGate<F: Extendable<D>, const D: usize> {
    _phantom: PhantomData<F>,
}

impl<F: Extendable<D>, const D: usize> PoseidonGate<F, D> {
    pub fn new() -> Self {
        PoseidonGate {
            _phantom: PhantomData,
        }
    }

    /// The wire index for the `i`th input to the permutation.
    pub fn wire_input(i: usize) -> usize {
        i
    }

    /// The wire index for the `i`th output to the permutation.
    pub fn wire_output(i: usize) -> usize {
        SPONGE_WIDTH + i
    }

    /// If this is set to 1, the first four inputs will be swapped with the next four inputs. This
    /// is useful for ordering hashes in Merkle proofs. Otherwise, this should be set to 0.
    pub const WIRE_SWAP: usize = 2 * SPONGE_WIDTH;

    const START_DELTA: usize = 2 * SPONGE_WIDTH + 1;

    /// A wire which stores `swap * (input[i + 4] - input[i])`; used to compute the swapped inputs.
    fn wire_delta(i: usize) -> usize {
        assert!(i < 4);
        Self::START_DELTA + i
    }

    const START_FULL_0: usize = Self::START_DELTA + 4;

    /// A wire which stores the input of the `i`-th S-box of the `round`-th round of the first set
    /// of full rounds.
    fn wire_full_sbox_0(round: usize, i: usize) -> usize {
        debug_assert!(
            round != 0,
            "First round S-box inputs are not stored as wires"
        );
        debug_assert!(round < poseidon::HALF_N_FULL_ROUNDS);
        debug_assert!(i < SPONGE_WIDTH);
        Self::START_FULL_0 + SPONGE_WIDTH * (round - 1) + i
    }

    const START_PARTIAL: usize =
        Self::START_FULL_0 + SPONGE_WIDTH * (poseidon::HALF_N_FULL_ROUNDS - 1);

    /// A wire which stores the input of the S-box of the `round`-th round of the partial rounds.
    fn wire_partial_sbox(round: usize) -> usize {
        debug_assert!(round < poseidon::N_PARTIAL_ROUNDS);
        Self::START_PARTIAL + round
    }

    const START_FULL_1: usize = Self::START_PARTIAL + poseidon::N_PARTIAL_ROUNDS;

    /// A wire which stores the input of the `i`-th S-box of the `round`-th round of the second set
    /// of full rounds.
    fn wire_full_sbox_1(round: usize, i: usize) -> usize {
        debug_assert!(round < poseidon::HALF_N_FULL_ROUNDS);
        debug_assert!(i < SPONGE_WIDTH);
        Self::START_FULL_1 + SPONGE_WIDTH * round + i
    }

    /// End of wire indices, exclusive.
    fn end() -> usize {
        Self::START_FULL_1 + SPONGE_WIDTH * poseidon::HALF_N_FULL_ROUNDS
    }
}

impl<F: Extendable<D>, const D: usize> Gate<F, D> for PoseidonGate<F, D> {
    fn id(&self) -> String {
        format!("{:?}<WIDTH={}>", self, SPONGE_WIDTH)
    }

    fn eval_unfiltered(&self, vars: EvaluationVars<F, D>) -> Vec<F::Extension> {
        let mut constraints = Vec::with_capacity(self.num_constraints());

        // Assert that `swap` is binary.
        let swap = vars.local_wires[Self::WIRE_SWAP];
        constraints.push(swap * (swap - F::Extension::ONE));

        // Assert that each delta wire is set properly: `delta_i = swap * (rhs - lhs)`.
        for i in 0..4 {
            let input_lhs = vars.local_wires[Self::wire_input(i)];
            let input_rhs = vars.local_wires[Self::wire_input(i + 4)];
            let delta_i = vars.local_wires[Self::wire_delta(i)];
            constraints.push(swap * (input_rhs - input_lhs) - delta_i);
        }

        // Compute the possibly-swapped input layer.
        let mut state = [F::Extension::ZERO; SPONGE_WIDTH];
        for i in 0..4 {
            let delta_i = vars.local_wires[Self::wire_delta(i)];
            let input_lhs = Self::wire_input(i);
            let input_rhs = Self::wire_input(i + 4);
            state[i] = vars.local_wires[input_lhs] + delta_i;
            state[i + 4] = vars.local_wires[input_rhs] - delta_i;
        }
        for i in 8..SPONGE_WIDTH {
            state[i] = vars.local_wires[Self::wire_input(i)];
        }

        let mut round_ctr = 0;

        // First set of full rounds.
        for r in 0..poseidon::HALF_N_FULL_ROUNDS {
            <F as Poseidon>::constant_layer_field(&mut state, round_ctr);
            if r != 0 {
                for i in 0..SPONGE_WIDTH {
                    let sbox_in = vars.local_wires[Self::wire_full_sbox_0(r, i)];
                    constraints.push(state[i] - sbox_in);
                    state[i] = sbox_in;
                }
            }
            <F as Poseidon>::sbox_layer_field(&mut state);
            state = <F as Poseidon>::mds_layer_field(&state);
            round_ctr += 1;
        }

        // Partial rounds.
        <F as Poseidon>::partial_first_constant_layer(&mut state);
        state = <F as Poseidon>::mds_partial_layer_init(&state);
        for r in 0..(poseidon::N_PARTIAL_ROUNDS - 1) {
            let sbox_in = vars.local_wires[Self::wire_partial_sbox(r)];
            constraints.push(state[0] - sbox_in);
            state[0] = <F as Poseidon>::sbox_monomial(sbox_in);
            state[0] +=
                F::Extension::from_canonical_u64(<F as Poseidon>::FAST_PARTIAL_ROUND_CONSTANTS[r]);
            state = <F as Poseidon>::mds_partial_layer_fast_field(&state, r);
        }
        let sbox_in = vars.local_wires[Self::wire_partial_sbox(poseidon::N_PARTIAL_ROUNDS - 1)];
        constraints.push(state[0] - sbox_in);
        state[0] = <F as Poseidon>::sbox_monomial(sbox_in);
        state =
            <F as Poseidon>::mds_partial_layer_fast_field(&state, poseidon::N_PARTIAL_ROUNDS - 1);
        round_ctr += poseidon::N_PARTIAL_ROUNDS;

        // Second set of full rounds.
        for r in 0..poseidon::HALF_N_FULL_ROUNDS {
            <F as Poseidon>::constant_layer_field(&mut state, round_ctr);
            for i in 0..SPONGE_WIDTH {
                let sbox_in = vars.local_wires[Self::wire_full_sbox_1(r, i)];
                constraints.push(state[i] - sbox_in);
                state[i] = sbox_in;
            }
            <F as Poseidon>::sbox_layer_field(&mut state);
            state = <F as Poseidon>::mds_layer_field(&state);
            round_ctr += 1;
        }

        for i in 0..SPONGE_WIDTH {
            constraints.push(state[i] - vars.local_wires[Self::wire_output(i)]);
        }

        constraints
    }

    fn eval_unfiltered_base_one(
        &self,
        vars: EvaluationVarsBase<F>,
        mut yield_constr: StridedConstraintConsumer<F>,
    ) {
        // Assert that `swap` is binary.
        let swap = vars.local_wires[Self::WIRE_SWAP];
        yield_constr.one(swap * swap.sub_one());

        // Assert that each delta wire is set properly: `delta_i = swap * (rhs - lhs)`.
        for i in 0..4 {
            let input_lhs = vars.local_wires[Self::wire_input(i)];
            let input_rhs = vars.local_wires[Self::wire_input(i + 4)];
            let delta_i = vars.local_wires[Self::wire_delta(i)];
            yield_constr.one(swap * (input_rhs - input_lhs) - delta_i);
        }

        // Compute the possibly-swapped input layer.
        let mut state = [F::ZERO; SPONGE_WIDTH];
        for i in 0..4 {
            let delta_i = vars.local_wires[Self::wire_delta(i)];
            let input_lhs = Self::wire_input(i);
            let input_rhs = Self::wire_input(i + 4);
            state[i] = vars.local_wires[input_lhs] + delta_i;
            state[i + 4] = vars.local_wires[input_rhs] - delta_i;
        }
        for i in 8..SPONGE_WIDTH {
            state[i] = vars.local_wires[Self::wire_input(i)];
        }

        let mut round_ctr = 0;

        // First set of full rounds.
        for r in 0..poseidon::HALF_N_FULL_ROUNDS {
            <F as Poseidon>::constant_layer(&mut state, round_ctr);
            if r != 0 {
                for i in 0..SPONGE_WIDTH {
                    let sbox_in = vars.local_wires[Self::wire_full_sbox_0(r, i)];
                    yield_constr.one(state[i] - sbox_in);
                    state[i] = sbox_in;
                }
            }
            <F as Poseidon>::sbox_layer(&mut state);
            state = <F as Poseidon>::mds_layer(&state);
            round_ctr += 1;
        }

        // Partial rounds.
        <F as Poseidon>::partial_first_constant_layer(&mut state);
        state = <F as Poseidon>::mds_partial_layer_init(&state);
        for r in 0..(poseidon::N_PARTIAL_ROUNDS - 1) {
            let sbox_in = vars.local_wires[Self::wire_partial_sbox(r)];
<<<<<<< HEAD
            constraints.push(state[0] - sbox_in);
            state[0] = <F as Poseidon>::sbox_monomial(sbox_in);
            state[0] += F::from_canonical_u64(<F as Poseidon>::FAST_PARTIAL_ROUND_CONSTANTS[r]);
            state = <F as Poseidon>::mds_partial_layer_fast(&state, r);
        }
        let sbox_in = vars.local_wires[Self::wire_partial_sbox(poseidon::N_PARTIAL_ROUNDS - 1)];
        constraints.push(state[0] - sbox_in);
        state[0] = <F as Poseidon>::sbox_monomial(sbox_in);
        state = <F as Poseidon>::mds_partial_layer_fast(&state, poseidon::N_PARTIAL_ROUNDS - 1);
=======
            yield_constr.one(state[0] - sbox_in);
            state[0] = <F as Poseidon<WIDTH>>::sbox_monomial(sbox_in);
            state[0] +=
                F::from_canonical_u64(<F as Poseidon<WIDTH>>::FAST_PARTIAL_ROUND_CONSTANTS[r]);
            state = <F as Poseidon<WIDTH>>::mds_partial_layer_fast(&state, r);
        }
        let sbox_in = vars.local_wires[Self::wire_partial_sbox(poseidon::N_PARTIAL_ROUNDS - 1)];
        yield_constr.one(state[0] - sbox_in);
        state[0] = <F as Poseidon<WIDTH>>::sbox_monomial(sbox_in);
        state =
            <F as Poseidon<WIDTH>>::mds_partial_layer_fast(&state, poseidon::N_PARTIAL_ROUNDS - 1);
>>>>>>> eb7615f7
        round_ctr += poseidon::N_PARTIAL_ROUNDS;

        // Second set of full rounds.
        for r in 0..poseidon::HALF_N_FULL_ROUNDS {
            <F as Poseidon>::constant_layer(&mut state, round_ctr);
            for i in 0..SPONGE_WIDTH {
                let sbox_in = vars.local_wires[Self::wire_full_sbox_1(r, i)];
                yield_constr.one(state[i] - sbox_in);
                state[i] = sbox_in;
            }
            <F as Poseidon>::sbox_layer(&mut state);
            state = <F as Poseidon>::mds_layer(&state);
            round_ctr += 1;
        }

<<<<<<< HEAD
        for i in 0..SPONGE_WIDTH {
            constraints.push(state[i] - vars.local_wires[Self::wire_output(i)]);
=======
        for i in 0..WIDTH {
            yield_constr.one(state[i] - vars.local_wires[Self::wire_output(i)]);
>>>>>>> eb7615f7
        }
    }

    fn eval_unfiltered_recursively(
        &self,
        builder: &mut CircuitBuilder<F, D>,
        vars: EvaluationTargets<D>,
    ) -> Vec<ExtensionTarget<D>> {
        // The naive method is more efficient if we have enough routed wires for PoseidonMdsGate.
        let use_mds_gate =
            builder.config.num_routed_wires >= PoseidonMdsGate::<F, D>::new().num_wires();

        let mut constraints = Vec::with_capacity(self.num_constraints());

        // Assert that `swap` is binary.
        let swap = vars.local_wires[Self::WIRE_SWAP];
        constraints.push(builder.mul_sub_extension(swap, swap, swap));

        // Assert that each delta wire is set properly: `delta_i = swap * (rhs - lhs)`.
        for i in 0..4 {
            let input_lhs = vars.local_wires[Self::wire_input(i)];
            let input_rhs = vars.local_wires[Self::wire_input(i + 4)];
            let delta_i = vars.local_wires[Self::wire_delta(i)];
            let diff = builder.sub_extension(input_rhs, input_lhs);
            constraints.push(builder.mul_sub_extension(swap, diff, delta_i));
        }

        // Compute the possibly-swapped input layer.
        let mut state = [builder.zero_extension(); SPONGE_WIDTH];
        for i in 0..4 {
            let delta_i = vars.local_wires[Self::wire_delta(i)];
            let input_lhs = vars.local_wires[Self::wire_input(i)];
            let input_rhs = vars.local_wires[Self::wire_input(i + 4)];
            state[i] = builder.add_extension(input_lhs, delta_i);
            state[i + 4] = builder.sub_extension(input_rhs, delta_i);
        }
        for i in 8..SPONGE_WIDTH {
            state[i] = vars.local_wires[Self::wire_input(i)];
        }

        let mut round_ctr = 0;

        // First set of full rounds.
        for r in 0..poseidon::HALF_N_FULL_ROUNDS {
            <F as Poseidon>::constant_layer_recursive(builder, &mut state, round_ctr);
            if r != 0 {
                for i in 0..SPONGE_WIDTH {
                    let sbox_in = vars.local_wires[Self::wire_full_sbox_0(r, i)];
                    constraints.push(builder.sub_extension(state[i], sbox_in));
                    state[i] = sbox_in;
                }
            }
            <F as Poseidon>::sbox_layer_recursive(builder, &mut state);
            state = <F as Poseidon>::mds_layer_recursive(builder, &state);
            round_ctr += 1;
        }

        // Partial rounds.
        if use_mds_gate {
            for r in 0..poseidon::N_PARTIAL_ROUNDS {
                <F as Poseidon>::constant_layer_recursive(builder, &mut state, round_ctr);
                let sbox_in = vars.local_wires[Self::wire_partial_sbox(r)];
                constraints.push(builder.sub_extension(state[0], sbox_in));
                state[0] = <F as Poseidon>::sbox_monomial_recursive(builder, sbox_in);
                state = <F as Poseidon>::mds_layer_recursive(builder, &state);
                round_ctr += 1;
            }
        } else {
            <F as Poseidon>::partial_first_constant_layer_recursive(builder, &mut state);
            state = <F as Poseidon>::mds_partial_layer_init_recursive(builder, &state);
            for r in 0..(poseidon::N_PARTIAL_ROUNDS - 1) {
                let sbox_in = vars.local_wires[Self::wire_partial_sbox(r)];
                constraints.push(builder.sub_extension(state[0], sbox_in));
                state[0] = <F as Poseidon>::sbox_monomial_recursive(builder, sbox_in);
                let c = <F as Poseidon>::FAST_PARTIAL_ROUND_CONSTANTS[r];
                let c = F::Extension::from_canonical_u64(c);
                let c = builder.constant_extension(c);
                state[0] = builder.add_extension(state[0], c);
                state = <F as Poseidon>::mds_partial_layer_fast_recursive(builder, &state, r);
            }
            let sbox_in = vars.local_wires[Self::wire_partial_sbox(poseidon::N_PARTIAL_ROUNDS - 1)];
            constraints.push(builder.sub_extension(state[0], sbox_in));
            state[0] = <F as Poseidon>::sbox_monomial_recursive(builder, sbox_in);
            state = <F as Poseidon>::mds_partial_layer_fast_recursive(
                builder,
                &state,
                poseidon::N_PARTIAL_ROUNDS - 1,
            );
            round_ctr += poseidon::N_PARTIAL_ROUNDS;
        }

        // Second set of full rounds.
        for r in 0..poseidon::HALF_N_FULL_ROUNDS {
            <F as Poseidon>::constant_layer_recursive(builder, &mut state, round_ctr);
            for i in 0..SPONGE_WIDTH {
                let sbox_in = vars.local_wires[Self::wire_full_sbox_1(r, i)];
                constraints.push(builder.sub_extension(state[i], sbox_in));
                state[i] = sbox_in;
            }
            <F as Poseidon>::sbox_layer_recursive(builder, &mut state);
            state = <F as Poseidon>::mds_layer_recursive(builder, &state);
            round_ctr += 1;
        }

        for i in 0..SPONGE_WIDTH {
            constraints
                .push(builder.sub_extension(state[i], vars.local_wires[Self::wire_output(i)]));
        }

        constraints
    }

    fn generators(
        &self,
        gate_index: usize,
        _local_constants: &[F],
    ) -> Vec<Box<dyn WitnessGenerator<F>>> {
        let gen = PoseidonGenerator::<F, D> {
            gate_index,
            _phantom: PhantomData,
        };
        vec![Box::new(gen.adapter())]
    }

    fn num_wires(&self) -> usize {
        Self::end()
    }

    fn num_constants(&self) -> usize {
        0
    }

    fn degree(&self) -> usize {
        7
    }

    fn num_constraints(&self) -> usize {
        SPONGE_WIDTH * (poseidon::N_FULL_ROUNDS_TOTAL - 1)
            + poseidon::N_PARTIAL_ROUNDS
            + SPONGE_WIDTH
            + 1
            + 4
    }
}

#[derive(Debug)]
struct PoseidonGenerator<F: RichField + Extendable<D> + Poseidon, const D: usize> {
    gate_index: usize,
    _phantom: PhantomData<F>,
}

impl<F: RichField + Extendable<D> + Poseidon, const D: usize> SimpleGenerator<F>
    for PoseidonGenerator<F, D>
{
    fn dependencies(&self) -> Vec<Target> {
        (0..SPONGE_WIDTH)
            .map(|i| PoseidonGate::<F, D>::wire_input(i))
            .chain(Some(PoseidonGate::<F, D>::WIRE_SWAP))
            .map(|input| Target::wire(self.gate_index, input))
            .collect()
    }

    fn run_once(&self, witness: &PartitionWitness<F>, out_buffer: &mut GeneratedValues<F>) {
        let local_wire = |input| Wire {
            gate: self.gate_index,
            input,
        };

        let mut state = (0..SPONGE_WIDTH)
            .map(|i| witness.get_wire(local_wire(PoseidonGate::<F, D>::wire_input(i))))
            .collect::<Vec<_>>();

        let swap_value = witness.get_wire(local_wire(PoseidonGate::<F, D>::WIRE_SWAP));
        debug_assert!(swap_value == F::ZERO || swap_value == F::ONE);

        for i in 0..4 {
            let delta_i = swap_value * (state[i + 4] - state[i]);
            out_buffer.set_wire(local_wire(PoseidonGate::<F, D>::wire_delta(i)), delta_i);
        }

        if swap_value == F::ONE {
            for i in 0..4 {
                state.swap(i, 4 + i);
            }
        }

        let mut state: [F; SPONGE_WIDTH] = state.try_into().unwrap();
        let mut round_ctr = 0;

        for r in 0..poseidon::HALF_N_FULL_ROUNDS {
            <F as Poseidon>::constant_layer_field(&mut state, round_ctr);
            if r != 0 {
                for i in 0..SPONGE_WIDTH {
                    out_buffer.set_wire(
                        local_wire(PoseidonGate::<F, D>::wire_full_sbox_0(r, i)),
                        state[i],
                    );
                }
            }
            <F as Poseidon>::sbox_layer_field(&mut state);
            state = <F as Poseidon>::mds_layer_field(&state);
            round_ctr += 1;
        }

        <F as Poseidon>::partial_first_constant_layer(&mut state);
        state = <F as Poseidon>::mds_partial_layer_init(&state);
        for r in 0..(poseidon::N_PARTIAL_ROUNDS - 1) {
            out_buffer.set_wire(
                local_wire(PoseidonGate::<F, D>::wire_partial_sbox(r)),
                state[0],
            );
            state[0] = <F as Poseidon>::sbox_monomial(state[0]);
            state[0] += F::from_canonical_u64(<F as Poseidon>::FAST_PARTIAL_ROUND_CONSTANTS[r]);
            state = <F as Poseidon>::mds_partial_layer_fast_field(&state, r);
        }
        out_buffer.set_wire(
            local_wire(PoseidonGate::<F, D>::wire_partial_sbox(
                poseidon::N_PARTIAL_ROUNDS - 1,
            )),
            state[0],
        );
        state[0] = <F as Poseidon>::sbox_monomial(state[0]);
        state =
            <F as Poseidon>::mds_partial_layer_fast_field(&state, poseidon::N_PARTIAL_ROUNDS - 1);
        round_ctr += poseidon::N_PARTIAL_ROUNDS;

        for r in 0..poseidon::HALF_N_FULL_ROUNDS {
            <F as Poseidon>::constant_layer_field(&mut state, round_ctr);
            for i in 0..SPONGE_WIDTH {
                out_buffer.set_wire(
                    local_wire(PoseidonGate::<F, D>::wire_full_sbox_1(r, i)),
                    state[i],
                );
            }
            <F as Poseidon>::sbox_layer_field(&mut state);
            state = <F as Poseidon>::mds_layer_field(&state);
            round_ctr += 1;
        }

        for i in 0..SPONGE_WIDTH {
            out_buffer.set_wire(local_wire(PoseidonGate::<F, D>::wire_output(i)), state[i]);
        }
    }
}

#[cfg(test)]
mod tests {
    use anyhow::Result;

    use crate::field::field_types::Field;
    use crate::field::goldilocks_field::GoldilocksField;
    use crate::gates::gate_testing::{test_eval_fns, test_low_degree};
    use crate::gates::poseidon::PoseidonGate;
    use crate::hash::hashing::SPONGE_WIDTH;
    use crate::hash::poseidon::Poseidon;
    use crate::iop::generator::generate_partial_witness;
    use crate::iop::wire::Wire;
    use crate::iop::witness::{PartialWitness, Witness};
    use crate::plonk::circuit_builder::CircuitBuilder;
    use crate::plonk::circuit_data::CircuitConfig;
    use crate::plonk::config::{GenericConfig, PoseidonGoldilocksConfig};

    #[test]
    fn wire_indices() {
        type F = GoldilocksField;
        type Gate = PoseidonGate<F, 4>;

        assert_eq!(Gate::wire_input(0), 0);
        assert_eq!(Gate::wire_input(11), 11);
        assert_eq!(Gate::wire_output(0), 12);
        assert_eq!(Gate::wire_output(11), 23);
        assert_eq!(Gate::WIRE_SWAP, 24);
        assert_eq!(Gate::wire_delta(0), 25);
        assert_eq!(Gate::wire_delta(3), 28);
        assert_eq!(Gate::wire_full_sbox_0(1, 0), 29);
        assert_eq!(Gate::wire_full_sbox_0(3, 0), 53);
        assert_eq!(Gate::wire_full_sbox_0(3, 11), 64);
        assert_eq!(Gate::wire_partial_sbox(0), 65);
        assert_eq!(Gate::wire_partial_sbox(21), 86);
        assert_eq!(Gate::wire_full_sbox_1(0, 0), 87);
        assert_eq!(Gate::wire_full_sbox_1(3, 0), 123);
        assert_eq!(Gate::wire_full_sbox_1(3, 11), 134);
    }

    #[test]
    fn generated_output() {
        const D: usize = 2;
        type C = PoseidonGoldilocksConfig;
        type F = <C as GenericConfig<D>>::F;

        let config = CircuitConfig {
            num_wires: 143,
            ..CircuitConfig::standard_recursion_config()
        };
        let mut builder = CircuitBuilder::new(config);
        type Gate = PoseidonGate<F, D>;
        let gate = Gate::new();
        let gate_index = builder.add_gate(gate, vec![]);
        let circuit = builder.build_prover::<C>();

        let permutation_inputs = (0..SPONGE_WIDTH)
            .map(F::from_canonical_usize)
            .collect::<Vec<_>>();

        let mut inputs = PartialWitness::new();
        inputs.set_wire(
            Wire {
                gate: gate_index,
                input: Gate::WIRE_SWAP,
            },
            F::ZERO,
        );
        for i in 0..SPONGE_WIDTH {
            inputs.set_wire(
                Wire {
                    gate: gate_index,
                    input: Gate::wire_input(i),
                },
                permutation_inputs[i],
            );
        }

        let witness = generate_partial_witness(inputs, &circuit.prover_only, &circuit.common);

        let expected_outputs: [F; SPONGE_WIDTH] =
            F::poseidon(permutation_inputs.try_into().unwrap());
        for i in 0..SPONGE_WIDTH {
            let out = witness.get_wire(Wire {
                gate: 0,
                input: Gate::wire_output(i),
            });
            assert_eq!(out, expected_outputs[i]);
        }
    }

    #[test]
    fn low_degree() {
        type F = GoldilocksField;
        let gate = PoseidonGate::<F, 4>::new();
        test_low_degree(gate)
    }

    #[test]
    fn eval_fns() -> Result<()> {
        const D: usize = 2;
        type C = PoseidonGoldilocksConfig;
        type F = <C as GenericConfig<D>>::F;
        let gate = PoseidonGate::<F, 2>::new();
        test_eval_fns::<F, C, _, D>(gate)
    }
}<|MERGE_RESOLUTION|>--- conflicted
+++ resolved
@@ -5,11 +5,8 @@
 use crate::field::field_types::{Field, RichField};
 use crate::gates::gate::Gate;
 use crate::gates::poseidon_mds::PoseidonMdsGate;
-<<<<<<< HEAD
+use crate::gates::util::StridedConstraintConsumer;
 use crate::hash::hashing::SPONGE_WIDTH;
-=======
-use crate::gates::util::StridedConstraintConsumer;
->>>>>>> eb7615f7
 use crate::hash::poseidon;
 use crate::hash::poseidon::Poseidon;
 use crate::iop::generator::{GeneratedValues, SimpleGenerator, WitnessGenerator};
@@ -237,29 +234,15 @@
         state = <F as Poseidon>::mds_partial_layer_init(&state);
         for r in 0..(poseidon::N_PARTIAL_ROUNDS - 1) {
             let sbox_in = vars.local_wires[Self::wire_partial_sbox(r)];
-<<<<<<< HEAD
-            constraints.push(state[0] - sbox_in);
+            yield_constr.one(state[0] - sbox_in);
             state[0] = <F as Poseidon>::sbox_monomial(sbox_in);
             state[0] += F::from_canonical_u64(<F as Poseidon>::FAST_PARTIAL_ROUND_CONSTANTS[r]);
             state = <F as Poseidon>::mds_partial_layer_fast(&state, r);
         }
         let sbox_in = vars.local_wires[Self::wire_partial_sbox(poseidon::N_PARTIAL_ROUNDS - 1)];
-        constraints.push(state[0] - sbox_in);
+        yield_constr.one(state[0] - sbox_in);
         state[0] = <F as Poseidon>::sbox_monomial(sbox_in);
         state = <F as Poseidon>::mds_partial_layer_fast(&state, poseidon::N_PARTIAL_ROUNDS - 1);
-=======
-            yield_constr.one(state[0] - sbox_in);
-            state[0] = <F as Poseidon<WIDTH>>::sbox_monomial(sbox_in);
-            state[0] +=
-                F::from_canonical_u64(<F as Poseidon<WIDTH>>::FAST_PARTIAL_ROUND_CONSTANTS[r]);
-            state = <F as Poseidon<WIDTH>>::mds_partial_layer_fast(&state, r);
-        }
-        let sbox_in = vars.local_wires[Self::wire_partial_sbox(poseidon::N_PARTIAL_ROUNDS - 1)];
-        yield_constr.one(state[0] - sbox_in);
-        state[0] = <F as Poseidon<WIDTH>>::sbox_monomial(sbox_in);
-        state =
-            <F as Poseidon<WIDTH>>::mds_partial_layer_fast(&state, poseidon::N_PARTIAL_ROUNDS - 1);
->>>>>>> eb7615f7
         round_ctr += poseidon::N_PARTIAL_ROUNDS;
 
         // Second set of full rounds.
@@ -275,13 +258,8 @@
             round_ctr += 1;
         }
 
-<<<<<<< HEAD
         for i in 0..SPONGE_WIDTH {
-            constraints.push(state[i] - vars.local_wires[Self::wire_output(i)]);
-=======
-        for i in 0..WIDTH {
             yield_constr.one(state[i] - vars.local_wires[Self::wire_output(i)]);
->>>>>>> eb7615f7
         }
     }
 
